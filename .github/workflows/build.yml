--- conflicted
+++ resolved
@@ -27,36 +27,7 @@
     runs-on: k8s-runner-build
 
     steps:
-<<<<<<< HEAD
-    - uses: actions/checkout@v2.3.4
-      with:
-        ref: ${{ inputs.ref }}
-    - name: Cache
-      uses: actions/cache@v2.1.3
-      with:
-        path: ~/.m2/repository
-        key: ${{ runner.os }}-maven-${{ github.workflow }}-${{ hashFiles('**/pom.xml') }}
-        restore-keys: |
-          ${{ runner.os }}-maven-${{ github.workflow }}
-    - name: Build with Maven
-      run: mvn clean test -fae -T 2 -B -V -DcloudBuild -Dmaven.wagon.http.retryHandler.count=3 -Dmaven.wagon.httpconnectionManager.ttlSeconds=25
-    - name: Archive build artifacts
-      uses: actions/upload-artifact@v2.2.2
-      if: always()
-      with:
-        name: Build debug files
-        path: |
-          **/target/rat.txt
-          **/target/surefire-reports/*
-    - name: Surefire Report
-      # Pinned 1.0.5 version
-      uses: ScaCap/action-surefire-report@ad808943e6bfbd2e6acba7c53fdb5c89534da533
-      if: always()
-      with:
-        # GITHUB_TOKEN
-        github_token: ${{ secrets.GITHUB_TOKEN }}
-        commit: ${{ inputs.ref }}
-=======
+
       - uses: actions/checkout@v2.3.4
         with:
           ref: ${{ inputs.ref }}
@@ -84,5 +55,4 @@
         with:
           # GITHUB_TOKEN
           github_token: ${{ secrets.GITHUB_TOKEN }}
-          commit: ${{ inputs.ref }}
->>>>>>> 4c905a58
+          commit: ${{ inputs.ref }}