<?xml version="1.0" encoding="UTF-8"?>
<!--
  ~ Copyright © 2016-2019 Cask Data, Inc.
  ~
  ~ Licensed under the Apache License, Version 2.0 (the "License"); you may not
  ~ use this file except in compliance with the License. You may obtain a copy of
  ~ the License at
  ~
  ~ http://www.apache.org/licenses/LICENSE-2.0
  ~
  ~ Unless required by applicable law or agreed to in writing, software
  ~ distributed under the License is distributed on an "AS IS" BASIS, WITHOUT
  ~ WARRANTIES OR CONDITIONS OF ANY KIND, either express or implied. See the
  ~ License for the specific language governing permissions and limitations under
  ~ the License.
  -->
<project xmlns="http://maven.apache.org/POM/4.0.0" xmlns:xsi="http://www.w3.org/2001/XMLSchema-instance" xsi:schemaLocation="http://maven.apache.org/POM/4.0.0 http://maven.apache.org/xsd/maven-4.0.0.xsd">
  <modelVersion>4.0.0</modelVersion>

  <groupId>io.cdap.plugin</groupId>
  <artifactId>google-cloud</artifactId>
<<<<<<< HEAD
  <version>0.14.1</version>
=======
  <version>0.13.4-SNAPSHOT</version>
>>>>>>> c6a8c578
  <name>Google Cloud Plugins</name>
  <packaging>jar</packaging>
  <description>Plugins for Google Big Query</description>
  <url>https://github.com/data-integrations/google-cloud</url>

  <licenses>
    <license>
      <name>The Apache Software License, Version 2.0</name>
      <url>http://www.apache.org/licenses/LICENSE-2.0.txt</url>
      <distribution>repo</distribution>
      <comments>A business-friendly OSS license</comments>
    </license>
  </licenses>

  <developers>
    <developer>
      <name>CDAP</name>
      <email>cdap-dev@googlegroups.com</email>
      <organization>CDAP</organization>
      <organizationUrl>http://cdap.io</organizationUrl>
    </developer>
  </developers>

  <scm>
    <connection>scm:git:https://github.com/data-integrations/google-cloud.git</connection>
    <developerConnection>scm:git:git@github.com:data-integrations/google-cloud.git</developerConnection>
    <url>https://github.com/data-integrations/google-cloud.git</url>
    <tag>release/0.14</tag>
  </scm>

  <issueManagement>
    <url>https://issues.cask.co/browse/CDAP</url>
  </issueManagement>

  <distributionManagement>
    <repository>
      <id>sonatype.release</id>
      <url>https://oss.sonatype.org/service/local/staging/deploy/maven2</url>
    </repository>
    <snapshotRepository>
      <id>sonatype.snapshots</id>
      <url>https://oss.sonatype.org/content/repositories/snapshots</url>
    </snapshotRepository>
  </distributionManagement>

  <properties>
    <jee.version>7</jee.version>
    <project.build.sourceEncoding>UTF-8</project.build.sourceEncoding>
    <avro.version>1.8.2</avro.version>
    <bigquery.connector.hadoop2.version>hadoop2-1.0.0</bigquery.connector.hadoop2.version>
    <commons.codec.version>1.4</commons.codec.version>
    <cdap.version>6.1.2-SNAPSHOT</cdap.version>
    <cdap.plugin.version>2.3.5-SNAPSHOT</cdap.plugin.version>
    <dropwizard.metrics-core.version>3.2.6</dropwizard.metrics-core.version>
    <flogger.system.backend.version>0.3.1</flogger.system.backend.version>
    <gcs.connector.version>hadoop2-2.0.0</gcs.connector.version>
    <google.cloud.bigtable.version>1.11.0</google.cloud.bigtable.version>
    <google.cloud.bigquery.version>1.92.0</google.cloud.bigquery.version>
    <google.cloud.pubsub.version>1.92.0</google.cloud.pubsub.version>
    <google.cloud.spanner.version>1.37.0</google.cloud.spanner.version>
    <google.cloud.speech.version>1.20.0</google.cloud.speech.version>
    <google.cloud.storage.version>1.92.0</google.cloud.storage.version>
    <google.cloud.datastore.version>1.92.0</google.cloud.datastore.version>
    <google.protobuf.java.version>3.4.0</google.protobuf.java.version>
    <google.tink.version>1.3.0-rc3</google.tink.version>
    <guava.version>27.0.1-jre</guava.version>
    <hadoop.version>2.9.2</hadoop.version>
    <hbase-mapreduce-version>2.2.0</hbase-mapreduce-version>
    <hbase-shaded-client.version>1.4.10</hbase-shaded-client.version>
    <hbase-shaded-server.version>1.4.10</hbase-shaded-server.version>
    <httpclient.version>4.5.6</httpclient.version>
    <jackson.core.version>2.8.11.1</jackson.core.version>
    <junit.version>4.12</junit.version>
    <slf4j.version>1.7.5</slf4j.version>
    <spark.version>2.3.1</spark.version>
  </properties>

  <repositories>
    <repository>
      <id>sonatype</id>
      <url>https://oss.sonatype.org/content/groups/public</url>
      <releases>
        <enabled>true</enabled>
      </releases>
      <snapshots>
        <enabled>false</enabled>
      </snapshots>
    </repository>
    <repository>
      <id>sonatype-snapshots</id>
      <url>https://oss.sonatype.org/content/repositories/snapshots</url>
      <releases>
        <enabled>false</enabled>
      </releases>
      <snapshots>
        <enabled>true</enabled>
      </snapshots>
    </repository>
  </repositories>

  <dependencies>
    <dependency>
      <groupId>org.apache.avro</groupId>
      <artifactId>avro</artifactId>
      <version>${avro.version}</version>
    </dependency>
    <dependency>
      <groupId>io.cdap.cdap</groupId>
      <artifactId>cdap-formats</artifactId>
      <version>${cdap.version}</version>
      <exclusions>
        <exclusion>
          <groupId>org.apache.avro</groupId>
          <artifactId>avro</artifactId>
        </exclusion>
      </exclusions>
    </dependency>
    <dependency>
      <groupId>io.cdap.cdap</groupId>
      <artifactId>cdap-api</artifactId>
      <version>${cdap.version}</version>
      <scope>provided</scope>
    </dependency>
    <dependency>
      <groupId>io.cdap.cdap</groupId>
      <artifactId>cdap-etl-api</artifactId>
      <version>${cdap.version}</version>
      <scope>provided</scope>
    </dependency>
    <dependency>
      <groupId>io.cdap.cdap</groupId>
      <artifactId>cdap-etl-proto</artifactId>
      <version>${cdap.version}</version>
      <scope>provided</scope>
    </dependency>
    <dependency>
      <groupId>io.cdap.cdap</groupId>
      <artifactId>cdap-etl-batch</artifactId>
      <version>${cdap.version}</version>
      <scope>provided</scope>
    </dependency>
    <dependency>
      <groupId>io.cdap.plugin</groupId>
      <artifactId>format-common</artifactId>
      <version>${cdap.plugin.version}</version>
    </dependency>
    <dependency>
      <groupId>io.cdap.plugin</groupId>
      <artifactId>format-avro</artifactId>
      <version>${cdap.plugin.version}</version>
    </dependency>
    <dependency>
      <groupId>io.cdap.plugin</groupId>
      <artifactId>hydrator-common</artifactId>
      <version>${cdap.plugin.version}</version>
    </dependency>
    <dependency>
      <groupId>com.google.guava</groupId>
      <artifactId>guava</artifactId>
      <version>${guava.version}</version>
    </dependency>
    <dependency>
      <groupId>com.google.cloud.bigdataoss</groupId>
      <artifactId>bigquery-connector</artifactId>
      <version>${bigquery.connector.hadoop2.version}</version>
      <exclusions>
        <!-- Dependencies are excluded because they are missing in central Maven repository -->
        <exclusion>
          <groupId>com.sun.jmx</groupId>
          <artifactId>jmxri</artifactId>
        </exclusion>
        <exclusion>
          <groupId>com.sun.jdmk</groupId>
          <artifactId>jmxtools</artifactId>
        </exclusion>
        <exclusion>
          <groupId>javax.jms</groupId>
          <artifactId>jms</artifactId>
        </exclusion>
      </exclusions>
    </dependency>
    <dependency>
      <groupId>com.google.cloud.bigtable</groupId>
      <artifactId>bigtable-hbase-1.x-mapreduce</artifactId>
      <version>${google.cloud.bigtable.version}</version>
      <exclusions>
        <exclusion>
          <groupId>org.apache.hbase</groupId>
          <artifactId>hbase-client</artifactId>
        </exclusion>
        <exclusion>
          <groupId>org.apache.hbase</groupId>
          <artifactId>hbase-server</artifactId>
        </exclusion>
      </exclusions>
    </dependency>
    <dependency>
      <!--
        Required by bigtable-hbase-1.x-mapreduce instead of excluded non-shaded version.
        Shaded library is used to avoid dependency conflicts with Datastore module on profobuf-java dependency.
        Bigtable requires version 2.x and Datastore module requires 3.x protocol.
      -->
      <groupId>org.apache.hbase</groupId>
      <artifactId>hbase-shaded-client</artifactId>
      <version>${hbase-shaded-client.version}</version>
    </dependency>
    <dependency>
      <!--
        Required by bigtable-hbase-1.x-mapreduce instead of excluded non-shaded version.
        Shaded library is used to avoid dependency conflicts with Datastore module on profobuf-java dependency.
        Bigtable requires version 2.x and Datastore module requires 3.x protocol.
      -->
      <groupId>org.apache.hbase</groupId>
      <artifactId>hbase-shaded-server</artifactId>
      <version>${hbase-shaded-server.version}</version>
    </dependency>
    <dependency>
      <groupId>io.dropwizard.metrics</groupId>
      <artifactId>metrics-core</artifactId>
      <version>${dropwizard.metrics-core.version}</version>
    </dependency>
    <dependency>
      <groupId>com.google.cloud</groupId>
      <artifactId>google-cloud-bigquery</artifactId>
      <version>${google.cloud.bigquery.version}</version>
    </dependency>
    <dependency>
      <groupId>com.google.crypto.tink</groupId>
      <artifactId>tink</artifactId>
      <version>${google.tink.version}</version>
    </dependency>
    <dependency>
      <groupId>com.google.crypto.tink</groupId>
      <artifactId>tink-gcpkms</artifactId>
      <version>${google.tink.version}</version>
    </dependency>
    <dependency>
      <groupId>com.google.cloud</groupId>
      <artifactId>google-cloud-spanner</artifactId>
      <version>${google.cloud.spanner.version}</version>
    </dependency>
    <dependency>
      <groupId>com.google.cloud</groupId>
      <artifactId>google-cloud-datastore</artifactId>
      <version>${google.cloud.datastore.version}</version>
    </dependency>
    <dependency>
      <groupId>org.apache.hadoop</groupId>
      <artifactId>hadoop-common</artifactId>
      <version>${hadoop.version}</version>
      <scope>provided</scope>
      <exclusions>
        <exclusion>
          <groupId>com.google.protobuf</groupId>
          <artifactId>protobuf-java</artifactId>
        </exclusion>
        <exclusion>
          <groupId>commons-logging</groupId>
          <artifactId>commons-logging</artifactId>
        </exclusion>
        <exclusion>
          <groupId>log4j</groupId>
          <artifactId>log4j</artifactId>
        </exclusion>
        <exclusion>
          <groupId>org.slf4j</groupId>
          <artifactId>slf4j-log4j12</artifactId>
        </exclusion>
        <exclusion>
          <groupId>org.apache.avro</groupId>
          <artifactId>avro</artifactId>
        </exclusion>
        <exclusion>
          <groupId>org.apache.zookeeper</groupId>
          <artifactId>zookeeper</artifactId>
        </exclusion>
        <exclusion>
          <artifactId>guava</artifactId>
          <groupId>com.google.guava</groupId>
        </exclusion>
        <exclusion>
          <artifactId>jersey-core</artifactId>
          <groupId>com.sun.jersey</groupId>
        </exclusion>
        <exclusion>
          <artifactId>jersey-json</artifactId>
          <groupId>com.sun.jersey</groupId>
        </exclusion>
        <exclusion>
          <artifactId>jersey-server</artifactId>
          <groupId>com.sun.jersey</groupId>
        </exclusion>
        <exclusion>
          <artifactId>servlet-api</artifactId>
          <groupId>javax.servlet</groupId>
        </exclusion>
        <exclusion>
          <groupId>org.mortbay.jetty</groupId>
          <artifactId>jetty</artifactId>
        </exclusion>
        <exclusion>
          <groupId>org.mortbay.jetty</groupId>
          <artifactId>jetty-util</artifactId>
        </exclusion>
        <exclusion>
          <artifactId>jasper-compiler</artifactId>
          <groupId>tomcat</groupId>
        </exclusion>
        <exclusion>
          <artifactId>jasper-runtime</artifactId>
          <groupId>tomcat</groupId>
        </exclusion>
        <exclusion>
          <artifactId>jsp-api</artifactId>
          <groupId>javax.servlet.jsp</groupId>
        </exclusion>
        <exclusion>
          <artifactId>slf4j-api</artifactId>
          <groupId>org.slf4j</groupId>
        </exclusion>
      </exclusions>
    </dependency>
    <dependency>
      <groupId>org.apache.hadoop</groupId>
      <artifactId>hadoop-mapreduce-client-core</artifactId>
      <version>${hadoop.version}</version>
      <scope>provided</scope>
      <exclusions>
        <exclusion>
          <groupId>com.google.protobuf</groupId>
          <artifactId>protobuf-java</artifactId>
        </exclusion>
        <exclusion>
          <groupId>org.slf4j</groupId>
          <artifactId>slf4j-log4j12</artifactId>
        </exclusion>
        <exclusion>
          <groupId>org.apache.avro</groupId>
          <artifactId>avro</artifactId>
        </exclusion>
      </exclusions>
    </dependency>
    <dependency>
      <groupId>com.google.cloud</groupId>
      <artifactId>google-cloud-speech</artifactId>
      <version>${google.cloud.speech.version}</version>
    </dependency>
    <dependency>
      <groupId>com.google.cloud</groupId>
      <artifactId>google-cloud-storage</artifactId>
      <version>${google.cloud.storage.version}</version>
    </dependency>
    <dependency>
      <groupId>com.google.cloud.bigdataoss</groupId>
      <artifactId>gcs-connector</artifactId>
      <version>${gcs.connector.version}</version>
    </dependency>
    <dependency>
      <groupId>com.google.protobuf</groupId>
      <artifactId>protobuf-java</artifactId>
      <version>${google.protobuf.java.version}</version>
    </dependency>
    <dependency>
      <groupId>com.google.cloud</groupId>
      <artifactId>google-cloud-pubsub</artifactId>
      <version>${google.cloud.pubsub.version}</version>
    </dependency>
    <dependency>
      <groupId>org.apache.avro</groupId>
      <artifactId>avro-mapred</artifactId>
      <classifier>hadoop2</classifier>
      <version>${avro.version}</version>
    </dependency>
    <dependency>
      <groupId>com.fasterxml.jackson.core</groupId>
      <artifactId>jackson-databind</artifactId>
      <version>${jackson.core.version}</version>
    </dependency>
    <dependency>
      <groupId>org.slf4j</groupId>
      <artifactId>slf4j-api</artifactId>
      <version>${slf4j.version}</version>
      <scope>provided</scope>
    </dependency>
    <dependency>
      <groupId>org.slf4j</groupId>
      <artifactId>jcl-over-slf4j</artifactId>
      <version>${slf4j.version}</version>
    </dependency>
    <dependency>
      <groupId>io.cdap.cdap</groupId>
      <artifactId>hydrator-test</artifactId>
      <version>${cdap.version}</version>
      <scope>test</scope>
    </dependency>
    <dependency>
      <groupId>io.cdap.cdap</groupId>
      <artifactId>cdap-unit-test</artifactId>
      <version>${cdap.version}</version>
      <scope>test</scope>
      <exclusions>
        <exclusion>
          <groupId>org.apache.hive</groupId>
          <artifactId>hive-exec</artifactId>
        </exclusion>
        <exclusion>
          <groupId>io.cdap.cdap</groupId>
          <artifactId>cdap-explore-jdbc</artifactId>
        </exclusion>
      </exclusions>
    </dependency>
    <dependency>
      <groupId>junit</groupId>
      <artifactId>junit</artifactId>
      <version>${junit.version}</version>
    </dependency>
    <dependency>
      <groupId>org.apache.spark</groupId>
      <artifactId>spark-streaming_2.11</artifactId>
      <version>${spark.version}</version>
      <scope>provided</scope>
    </dependency>
    <dependency>
      <groupId>org.apache.spark</groupId>
      <artifactId>spark-core_2.11</artifactId>
      <version>${spark.version}</version>
      <scope>provided</scope>
      <exclusions>
        <exclusion>
          <groupId>org.slf4j</groupId>
          <artifactId>slf4j-log4j12</artifactId>
        </exclusion>
        <exclusion>
          <groupId>log4j</groupId>
          <artifactId>log4j</artifactId>
        </exclusion>
        <exclusion>
          <groupId>org.apache.hadoop</groupId>
          <artifactId>hadoop-client</artifactId>
        </exclusion>
        <exclusion>
          <groupId>com.esotericsoftware.reflectasm</groupId>
          <artifactId>reflectasm</artifactId>
        </exclusion>
        <exclusion>
          <groupId>org.apache.curator</groupId>
          <artifactId>curator-recipes</artifactId>
        </exclusion>
        <exclusion>
          <groupId>org.tachyonproject</groupId>
          <artifactId>tachyon-client</artifactId>
        </exclusion>
        <exclusion>
          <groupId>org.scala-lang</groupId>
          <artifactId>scala-compiler</artifactId>
        </exclusion>
        <exclusion>
          <groupId>org.eclipse.jetty.orbit</groupId>
          <artifactId>javax.servlet</artifactId>
        </exclusion>
        <exclusion>
          <groupId>net.java.dev.jets3t</groupId>
          <artifactId>jets3t</artifactId>
        </exclusion>
      </exclusions>
    </dependency>
    <dependency>
      <groupId>org.xerial.snappy</groupId>
      <artifactId>snappy-java</artifactId>
      <version>1.1.7.2</version>
    </dependency>
    <!-- Start: dependency for Google PubSub Streaming Source -->
    <dependency>
      <groupId>org.apache.bahir</groupId>
      <artifactId>spark-streaming-pubsub_2.11</artifactId>
      <version>2.3.3</version>
    </dependency>
    <!-- End: dependency for Google PubSub Streaming Source -->
    
    <dependency>
      <groupId>org.mockito</groupId>
      <artifactId>mockito-core</artifactId>
      <version>2.24.0</version>
      <scope>test</scope>
    </dependency>
    <!-- Dependencies are required after updating bigquery.connector version from 0.13.1-hadoop2 to hadoop2-0.13.17 -->
    <dependency>
      <groupId>commons-codec</groupId>
      <artifactId>commons-codec</artifactId>
      <version>${commons.codec.version}</version>
    </dependency>
    <dependency>
      <groupId>com.google.flogger</groupId>
      <artifactId>flogger-system-backend</artifactId>
      <version>${flogger.system.backend.version}</version>
    </dependency>
    <dependency>
      <groupId>org.apache.httpcomponents</groupId>
      <artifactId>httpclient</artifactId>
      <version>${httpclient.version}</version>
    </dependency>

  </dependencies>

  <build>
    <plugins>
      <plugin>
        <groupId>org.apache.maven.plugins</groupId>
        <artifactId>maven-checkstyle-plugin</artifactId>
        <version>2.17</version>
        <executions>
          <execution>
            <id>validate</id>
            <phase>process-test-classes</phase>
            <configuration>
              <configLocation>checkstyle.xml</configLocation>
              <suppressionsLocation>suppressions.xml</suppressionsLocation>
              <encoding>UTF-8</encoding>
              <consoleOutput>true</consoleOutput>
              <failsOnError>true</failsOnError>
              <includeTestSourceDirectory>true</includeTestSourceDirectory>
            </configuration>
            <goals>
              <goal>check</goal>
            </goals>
          </execution>
        </executions>
        <dependencies>
          <dependency>
            <groupId>com.puppycrawl.tools</groupId>
            <artifactId>checkstyle</artifactId>
            <version>6.19</version>
          </dependency>
        </dependencies>
      </plugin>

      <plugin>
        <groupId>org.apache.maven.plugins</groupId>
        <artifactId>maven-compiler-plugin</artifactId>
        <version>3.1</version>
        <configuration>
          <source>1.8</source>
          <target>1.8</target>
        </configuration>
      </plugin>

      <plugin>
        <groupId>org.apache.maven.plugins</groupId>
        <artifactId>maven-surefire-plugin</artifactId>
        <version>2.14.1</version>
        <configuration>
          <argLine>-Xmx512m</argLine>
          <systemPropertyVariables>
            <java.io.tmpdir>${project.build.directory}</java.io.tmpdir>
          </systemPropertyVariables>
          <includes>
            <include>**/*TestSuite.java</include>
            <include>**/Test*.java</include>
            <include>**/*Test.java</include>
            <include>**/*TestCase.java</include>
          </includes>
        </configuration>
      </plugin>

      <plugin>
        <groupId>org.apache.felix</groupId>
        <artifactId>maven-bundle-plugin</artifactId>
        <version>3.5.1</version>
        <extensions>true</extensions>
        <configuration>
          <instructions>
            <Embed-Dependency>*;inline=false;scope=compile</Embed-Dependency>
            <Embed-Transitive>true</Embed-Transitive>
            <Embed-Directory>lib</Embed-Directory>
            <!--Only @Plugin classes in the export packages will be included as plugin-->
            <_exportcontents>
              io.cdap.plugin.gcp.*;
              com.google.cloud.hadoop.*;
              org.apache.spark.streaming.pubsub*;
              org.apache.hadoop.hbase.mapreduce.*;
              org.apache.hadoop.hbase.security.token.*;
            </_exportcontents>
          </instructions>
        </configuration>
        <executions>
          <execution>
            <phase>package</phase>
            <goals>
              <goal>bundle</goal>
            </goals>
          </execution>
        </executions>
      </plugin>

      <plugin>
        <groupId>io.cdap</groupId>
        <artifactId>cdap-maven-plugin</artifactId>
        <version>1.1.0</version>
        <configuration>
          <cdapArtifacts>
            <parent>system:cdap-data-pipeline[6.1.0-SNAPSHOT,7.0.0-SNAPSHOT)</parent>
            <parent>system:cdap-data-streams[6.1.0-SNAPSHOT,7.0.0-SNAPSHOT)</parent>
          </cdapArtifacts>
        </configuration>
        <executions>
          <execution>
            <id>create-artifact-config</id>
            <phase>prepare-package</phase>
            <goals>
              <goal>create-plugin-json</goal>
            </goals>
          </execution>
        </executions>
      </plugin>
    </plugins>
  </build>

  <!-- Profile for release. Includes signing of jars. -->
  <profiles>
    <profile>
      <id>release</id>
      <build>
        <plugins>
          <!-- Source JAR -->
          <plugin>
            <groupId>org.apache.maven.plugins</groupId>
            <artifactId>maven-source-plugin</artifactId>
            <version>2.2.1</version>
            <configuration>
              <excludeResources>true</excludeResources>
            </configuration>
            <executions>
              <execution>
                <id>attach-sources</id>
                <phase>package</phase>
                <goals>
                  <goal>jar-no-fork</goal>
                </goals>
              </execution>
            </executions>
          </plugin>

          <!-- Javadoc jar -->
          <plugin>
            <groupId>org.apache.maven.plugins</groupId>
            <artifactId>maven-javadoc-plugin</artifactId>
            <version>2.9.1</version>
            <configuration>
              <additionalparam>-Xdoclint:none</additionalparam>
              <links>
                <link>http://download.oracle.com/javase/${jee.version}/docs/api/</link>
              </links>
              <doctitle>${project.name} ${project.version}</doctitle>
              <bottom>
                <![CDATA[Copyright &#169; {currentYear} <a href="http://cdap.io" target="_blank">CDAP</a> Licensed under the <a href="http://www.apache.org/licenses/LICENSE-2.0" target="_blank">Apache License, Version 2.0</a>.]]>
              </bottom>
            </configuration>
            <executions>
              <execution>
                <id>attach-javadoc</id>
                <phase>package</phase>
                <goals>
                  <goal>jar</goal>
                </goals>
              </execution>
            </executions>
          </plugin>

          <plugin>
            <groupId>org.apache.maven.plugins</groupId>
            <artifactId>maven-gpg-plugin</artifactId>
            <version>1.5</version>
            <configuration>
              <passphrase>${gpg.passphrase}</passphrase>
              <useAgent>${gpg.useagent}</useAgent>
            </configuration>
            <executions>
              <execution>
                <goals>
                  <goal>sign</goal>
                </goals>
              </execution>
            </executions>
          </plugin>

          <plugin>
            <groupId>org.apache.maven.plugins</groupId>
            <artifactId>maven-release-plugin</artifactId>
            <version>2.5.3</version>
            <configuration>
              <tag>v${releaseVersion}</tag>
              <tagNameFormat>v@{project.version}</tagNameFormat>
              <autoVersionSubmodules>true</autoVersionSubmodules>
              <!-- releaseProfiles configuration will actually force a Maven profile
                – the `releases` profile – to become active during the Release process. -->
              <releaseProfiles>releases</releaseProfiles>
            </configuration>
          </plugin>

          <plugin>
            <groupId>org.sonatype.plugins</groupId>
            <artifactId>nexus-staging-maven-plugin</artifactId>
            <version>1.6.2</version>
            <extensions>true</extensions>
            <configuration>
              <nexusUrl>https://oss.sonatype.org</nexusUrl>
              <serverId>sonatype.release</serverId>
            </configuration>
          </plugin>
        </plugins>
      </build>
    </profile>
  </profiles>
</project><|MERGE_RESOLUTION|>--- conflicted
+++ resolved
@@ -19,11 +19,7 @@
 
   <groupId>io.cdap.plugin</groupId>
   <artifactId>google-cloud</artifactId>
-<<<<<<< HEAD
   <version>0.14.1</version>
-=======
-  <version>0.13.4-SNAPSHOT</version>
->>>>>>> c6a8c578
   <name>Google Cloud Plugins</name>
   <packaging>jar</packaging>
   <description>Plugins for Google Big Query</description>
