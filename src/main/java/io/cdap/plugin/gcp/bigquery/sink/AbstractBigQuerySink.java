--- conflicted
+++ resolved
@@ -87,18 +87,9 @@
       null : GCPUtils.loadServiceAccountCredentials(serviceAccount, config.isServiceAccountFilePath());
     String project = config.getProject();
     bigQuery = GCPUtils.getBigQuery(project, credentials);
-<<<<<<< HEAD
-    String cmekKey = context.getArguments().get(GCPUtils.CMEK_KEY);
-    CryptoKeyName cmekKeyName = null;
-    if (!Strings.isNullOrEmpty(cmekKey)) {
-      cmekKeyName = CryptoKeyName.parse(cmekKey);
-    }
-    baseConfiguration = getBaseConfiguration(cmekKey);
-=======
     CryptoKeyName cmekKeyName = config.getCmekKey(context.getArguments(), context.getFailureCollector());
     context.getFailureCollector().getOrThrowException();
     baseConfiguration = getBaseConfiguration(cmekKeyName);
->>>>>>> 90a51941
     String bucket = BigQuerySinkUtils.configureBucket(baseConfiguration, config.getBucket(), runUUID.toString());
     if (!context.isPreviewEnabled()) {
       BigQuerySinkUtils.createResources(bigQuery, GCPUtils.getStorage(project, credentials),
