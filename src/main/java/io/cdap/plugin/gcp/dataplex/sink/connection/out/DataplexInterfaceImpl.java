/*
 * Copyright © 2021 Cask Data, Inc.
 *
 * Licensed under the Apache License, Version 2.0 (the "License"); you may not
 * use this file except in compliance with the License. You may obtain a copy of
 * the License at
 *
 * http://www.apache.org/licenses/LICENSE-2.0
 *
 * Unless required by applicable law or agreed to in writing, software
 * distributed under the License is distributed on an "AS IS" BASIS, WITHOUT
 * WARRANTIES OR CONDITIONS OF ANY KIND, either express or implied. See the
 * License for the specific language governing permissions and limitations under
 * the License.
 */

package io.cdap.plugin.gcp.dataplex.sink.connection.out;

import com.google.auth.oauth2.GoogleCredentials;
import com.google.gson.Gson;
import io.cdap.plugin.gcp.dataplex.sink.connection.DataplexInterface;
import io.cdap.plugin.gcp.dataplex.sink.model.Asset;
import io.cdap.plugin.gcp.dataplex.sink.model.Lake;
import io.cdap.plugin.gcp.dataplex.sink.model.Location;
import io.cdap.plugin.gcp.dataplex.sink.model.ModelWrapper;
import io.cdap.plugin.gcp.dataplex.sink.model.Zone;
import io.cdap.plugin.gcp.dataplex.sink.util.DataplexApiHelper;

import org.slf4j.LoggerFactory;

import java.io.IOException;
import java.util.List;
<<<<<<< HEAD
import java.util.logging.Level;
import java.util.logging.Logger;
=======
>>>>>>> 8cccbe56

/**
 * Implementation of APIs to connect with and execute operations in Dataplex
 */
public class DataplexInterfaceImpl implements DataplexInterface {

    private static final org.slf4j.Logger LOGGER = LoggerFactory.getLogger(DataplexInterfaceImpl.class);
    public static final String HOST = "https://dataplex.googleapis.com";
    public static final String PROJECT = "/v1/projects/";
    public static final String LOCATION = "/locations/";
    public static final String LAKES = "/lakes/";
    public static final String ZONES = "/zones/";
    public static final String ASSETS = "/assets/";
<<<<<<< HEAD
    static final Logger LOGGER = Logger.getLogger(DataplexInterfaceImpl.class.getName());
=======
>>>>>>> 8cccbe56

    @Override
    public List<Location> listLocations(GoogleCredentials credentials,
                                        String projectId) throws IOException {
<<<<<<< HEAD
        LOGGER.log(Level.INFO, "Invoked to fetch the list of locations from project id {0}", projectId);
        StringBuilder urlBuilder = new StringBuilder();
        Gson gson = new Gson();
        DataplexApiHelper dataplexApiHelper = new DataplexApiHelper();
        urlBuilder.append(HOST)
          .append(PROJECT)
          .append(projectId)
          .append(LOCATION);
=======
        LOGGER.info("Invoking to fetch the list of locations for project id '{0}'", projectId);
        StringBuilder urlBuilder = new StringBuilder();
        Gson gson = new Gson();
        DataplexApiHelper dataplexApiHelper = new DataplexApiHelper();
        urlBuilder.append(HOST).append(PROJECT).append(projectId).append(LOCATION);
>>>>>>> 8cccbe56
        ModelWrapper locations =
          gson.fromJson(dataplexApiHelper.invokeDataplexApi(urlBuilder.toString(), credentials), ModelWrapper.class);
        return locations.getLocations();
    }

    @Override
    public Location getLocation(GoogleCredentials credentials, String projectId, String locationId) throws IOException {
<<<<<<< HEAD
        LOGGER.log(Level.INFO, "gets location based on location id {0}", locationId);
        StringBuilder urlBuilder = new StringBuilder();
        Gson gson = new Gson();
        DataplexApiHelper dataplexApiHelper = new DataplexApiHelper();
        urlBuilder.append(HOST)
          .append(PROJECT)
          .append(projectId)
          .append(LOCATION)
          .append(locationId);
=======
        LOGGER.info("gets location based on location id {0}", locationId);
        StringBuilder urlBuilder = new StringBuilder();
        Gson gson = new Gson();
        DataplexApiHelper dataplexApiHelper = new DataplexApiHelper();
        urlBuilder.append(HOST).append(PROJECT).append(projectId).append(LOCATION).append(locationId);
>>>>>>> 8cccbe56
        return gson.fromJson(dataplexApiHelper.invokeDataplexApi(urlBuilder.toString(), credentials), Location.class);
    }

    @Override
    public List<Lake> listLakes(GoogleCredentials credentials, String projectId,
                                String location) throws IOException {
<<<<<<< HEAD
        LOGGER.log(Level.INFO, "fetches the list of lakes from location {0}", location);
        StringBuilder urlBuilder = new StringBuilder();
        Gson gson = new Gson();
        DataplexApiHelper dataplexApiHelper = new DataplexApiHelper();
        urlBuilder.append(HOST)
          .append(PROJECT)
          .append(projectId)
          .append(LOCATION)
          .append(location)
          .append(LAKES);
=======
        LOGGER.info("fetches the list of lakes from location {0}", location);
        StringBuilder urlBuilder = new StringBuilder();
        Gson gson = new Gson();
        DataplexApiHelper dataplexApiHelper = new DataplexApiHelper();
        urlBuilder.append(HOST).append(PROJECT).append(projectId).append(LOCATION).append(location).append(LAKES);
>>>>>>> 8cccbe56
        ModelWrapper lakes =
          gson.fromJson(dataplexApiHelper.invokeDataplexApi(urlBuilder.toString(), credentials), ModelWrapper.class);
        return lakes.getLakes();
    }

    @Override
    public Lake getLake(GoogleCredentials credentials, String projectId, String location, String lakeId)
      throws IOException {
<<<<<<< HEAD
        LOGGER.log(Level.INFO, "gets the lake based on lake id {0}", lakeId);
        StringBuilder urlBuilder = new StringBuilder();
        Gson gson = new Gson();
        DataplexApiHelper dataplexApiHelper = new DataplexApiHelper();
        urlBuilder.append(HOST)
          .append(PROJECT)
          .append(projectId)
          .append(LOCATION)
          .append(location)
          .append(LAKES)
=======
        LOGGER.info("gets the lake based on lake id {0}", lakeId);
        StringBuilder urlBuilder = new StringBuilder();
        Gson gson = new Gson();
        DataplexApiHelper dataplexApiHelper = new DataplexApiHelper();
        urlBuilder.append(HOST).append(PROJECT).append(projectId).append(LOCATION).append(location).append(LAKES)
>>>>>>> 8cccbe56
          .append(lakeId);
        return gson.fromJson(dataplexApiHelper.invokeDataplexApi(urlBuilder.toString(), credentials), Lake.class);
    }

    @Override
    public List<Zone> listZones(GoogleCredentials credentials, String projectId,
                                String location, String lakeId) throws IOException {
<<<<<<< HEAD
        LOGGER.log(Level.INFO, "fetches the list of zones by lake id {0}", lakeId);
        StringBuilder urlBuilder = new StringBuilder();
        Gson gson = new Gson();
        DataplexApiHelper dataplexApiHelper = new DataplexApiHelper();
        urlBuilder.append(HOST)
          .append(PROJECT)
          .append(projectId)
          .append(LOCATION)
          .append(location)
          .append(LAKES)
          .append(lakeId)
          .append(ZONES);
=======
        LOGGER.info("fetches the list of zones by lake id {0}", lakeId);
        StringBuilder urlBuilder = new StringBuilder();
        Gson gson = new Gson();
        DataplexApiHelper dataplexApiHelper = new DataplexApiHelper();
        urlBuilder.append(HOST).append(PROJECT).append(projectId).append(LOCATION).append(location).append(LAKES)
          .append(lakeId).append(ZONES);
>>>>>>> 8cccbe56
        ModelWrapper zones =
          gson.fromJson(dataplexApiHelper.invokeDataplexApi(urlBuilder.toString(), credentials), ModelWrapper.class);
        return zones.getZones();
    }

    @Override
    public Zone getZone(GoogleCredentials credentials, String projectId, String location, String lakeId,
                        String zoneId) throws IOException {
<<<<<<< HEAD
        LOGGER.log(Level.INFO, "gets the details of zone based on zone id {0}", zoneId);
        StringBuilder urlBuilder = new StringBuilder();
        Gson gson = new Gson();
        DataplexApiHelper dataplexApiHelper = new DataplexApiHelper();
        urlBuilder.append(HOST)
          .append(PROJECT)
          .append(projectId)
          .append(LOCATION)
          .append(location)
          .append(LAKES)
          .append(lakeId)
          .append(ZONES)
          .append(zoneId);
=======
        LOGGER.info("gets the details of zone based on zone id {0}", zoneId);
        StringBuilder urlBuilder = new StringBuilder();
        Gson gson = new Gson();
        DataplexApiHelper dataplexApiHelper = new DataplexApiHelper();
        urlBuilder.append(HOST).append(PROJECT).append(projectId).append(LOCATION).append(location).append(LAKES)
          .append(lakeId).append(ZONES).append(zoneId);
>>>>>>> 8cccbe56
        return gson.fromJson(dataplexApiHelper.invokeDataplexApi(urlBuilder.toString(), credentials), Zone.class);
    }

    @Override
    public List<Asset> listAssets(GoogleCredentials credentials, String projectId,
                                  String location, String lakeId, String zoneId) throws IOException {
<<<<<<< HEAD
        LOGGER.log(Level.INFO, "fetches the list of assets based on zone Id {0}", zoneId);
        StringBuilder urlBuilder = new StringBuilder();
        Gson gson = new Gson();
        DataplexApiHelper dataplexApiHelper = new DataplexApiHelper();
        urlBuilder.append(HOST)
          .append(PROJECT)
          .append(projectId)
          .append(LOCATION)
          .append(location)
          .append(LAKES)
          .append(lakeId)
          .append(ZONES)
          .append(zoneId)
          .append(ASSETS);
=======
        LOGGER.info("fetches the list of assets based on zone Id {0}", zoneId);
        StringBuilder urlBuilder = new StringBuilder();
        Gson gson = new Gson();
        DataplexApiHelper dataplexApiHelper = new DataplexApiHelper();
        urlBuilder.append(HOST).append(PROJECT).append(projectId).append(LOCATION).append(location)
          .append(LAKES).append(lakeId).append(ZONES).append(zoneId).append(ASSETS);
>>>>>>> 8cccbe56
        ModelWrapper assets =
          gson.fromJson(dataplexApiHelper.invokeDataplexApi(urlBuilder.toString(), credentials), ModelWrapper.class);
        return assets.getAssets();
    }

    @Override
    public Asset getAsset(GoogleCredentials credentials, String projectId,
                          String location, String lakeId, String zoneId, String assetId) throws IOException {
<<<<<<< HEAD
        LOGGER.log(Level.INFO, "gets the details of asset based on asset Id {0}", assetId);
        StringBuilder urlBuilder = new StringBuilder();
        Gson gson = new Gson();
        DataplexApiHelper dataplexApiHelper = new DataplexApiHelper();
        urlBuilder.append(HOST)
          .append(PROJECT)
          .append(projectId)
          .append(LOCATION)
          .append(location)
          .append(LAKES)
          .append(lakeId)
          .append(ZONES)
          .append(zoneId)
          .append(ASSETS)
          .append(assetId);
=======
        LOGGER.info("gets the details of asset based on asset Id {0}", assetId);
        StringBuilder urlBuilder = new StringBuilder();
        Gson gson = new Gson();
        DataplexApiHelper dataplexApiHelper = new DataplexApiHelper();
        urlBuilder.append(HOST).append(PROJECT).append(projectId).append(LOCATION).append(location).append(LAKES)
          .append(lakeId).append(ZONES).append(zoneId).append(ASSETS).append(assetId);
>>>>>>> 8cccbe56
        return gson.fromJson(dataplexApiHelper.invokeDataplexApi(urlBuilder.toString(), credentials), Asset.class);
    }
}<|MERGE_RESOLUTION|>--- conflicted
+++ resolved
@@ -30,11 +30,6 @@
 
 import java.io.IOException;
 import java.util.List;
-<<<<<<< HEAD
-import java.util.logging.Level;
-import java.util.logging.Logger;
-=======
->>>>>>> 8cccbe56
 
 /**
  * Implementation of APIs to connect with and execute operations in Dataplex
@@ -48,30 +43,15 @@
     public static final String LAKES = "/lakes/";
     public static final String ZONES = "/zones/";
     public static final String ASSETS = "/assets/";
-<<<<<<< HEAD
-    static final Logger LOGGER = Logger.getLogger(DataplexInterfaceImpl.class.getName());
-=======
->>>>>>> 8cccbe56
 
     @Override
     public List<Location> listLocations(GoogleCredentials credentials,
                                         String projectId) throws IOException {
-<<<<<<< HEAD
-        LOGGER.log(Level.INFO, "Invoked to fetch the list of locations from project id {0}", projectId);
-        StringBuilder urlBuilder = new StringBuilder();
-        Gson gson = new Gson();
-        DataplexApiHelper dataplexApiHelper = new DataplexApiHelper();
-        urlBuilder.append(HOST)
-          .append(PROJECT)
-          .append(projectId)
-          .append(LOCATION);
-=======
         LOGGER.info("Invoking to fetch the list of locations for project id '{0}'", projectId);
         StringBuilder urlBuilder = new StringBuilder();
         Gson gson = new Gson();
         DataplexApiHelper dataplexApiHelper = new DataplexApiHelper();
         urlBuilder.append(HOST).append(PROJECT).append(projectId).append(LOCATION);
->>>>>>> 8cccbe56
         ModelWrapper locations =
           gson.fromJson(dataplexApiHelper.invokeDataplexApi(urlBuilder.toString(), credentials), ModelWrapper.class);
         return locations.getLocations();
@@ -79,47 +59,22 @@
 
     @Override
     public Location getLocation(GoogleCredentials credentials, String projectId, String locationId) throws IOException {
-<<<<<<< HEAD
-        LOGGER.log(Level.INFO, "gets location based on location id {0}", locationId);
-        StringBuilder urlBuilder = new StringBuilder();
-        Gson gson = new Gson();
-        DataplexApiHelper dataplexApiHelper = new DataplexApiHelper();
-        urlBuilder.append(HOST)
-          .append(PROJECT)
-          .append(projectId)
-          .append(LOCATION)
-          .append(locationId);
-=======
         LOGGER.info("gets location based on location id {0}", locationId);
         StringBuilder urlBuilder = new StringBuilder();
         Gson gson = new Gson();
         DataplexApiHelper dataplexApiHelper = new DataplexApiHelper();
         urlBuilder.append(HOST).append(PROJECT).append(projectId).append(LOCATION).append(locationId);
->>>>>>> 8cccbe56
         return gson.fromJson(dataplexApiHelper.invokeDataplexApi(urlBuilder.toString(), credentials), Location.class);
     }
 
     @Override
     public List<Lake> listLakes(GoogleCredentials credentials, String projectId,
                                 String location) throws IOException {
-<<<<<<< HEAD
-        LOGGER.log(Level.INFO, "fetches the list of lakes from location {0}", location);
-        StringBuilder urlBuilder = new StringBuilder();
-        Gson gson = new Gson();
-        DataplexApiHelper dataplexApiHelper = new DataplexApiHelper();
-        urlBuilder.append(HOST)
-          .append(PROJECT)
-          .append(projectId)
-          .append(LOCATION)
-          .append(location)
-          .append(LAKES);
-=======
         LOGGER.info("fetches the list of lakes from location {0}", location);
         StringBuilder urlBuilder = new StringBuilder();
         Gson gson = new Gson();
         DataplexApiHelper dataplexApiHelper = new DataplexApiHelper();
         urlBuilder.append(HOST).append(PROJECT).append(projectId).append(LOCATION).append(location).append(LAKES);
->>>>>>> 8cccbe56
         ModelWrapper lakes =
           gson.fromJson(dataplexApiHelper.invokeDataplexApi(urlBuilder.toString(), credentials), ModelWrapper.class);
         return lakes.getLakes();
@@ -128,24 +83,11 @@
     @Override
     public Lake getLake(GoogleCredentials credentials, String projectId, String location, String lakeId)
       throws IOException {
-<<<<<<< HEAD
-        LOGGER.log(Level.INFO, "gets the lake based on lake id {0}", lakeId);
-        StringBuilder urlBuilder = new StringBuilder();
-        Gson gson = new Gson();
-        DataplexApiHelper dataplexApiHelper = new DataplexApiHelper();
-        urlBuilder.append(HOST)
-          .append(PROJECT)
-          .append(projectId)
-          .append(LOCATION)
-          .append(location)
-          .append(LAKES)
-=======
         LOGGER.info("gets the lake based on lake id {0}", lakeId);
         StringBuilder urlBuilder = new StringBuilder();
         Gson gson = new Gson();
         DataplexApiHelper dataplexApiHelper = new DataplexApiHelper();
         urlBuilder.append(HOST).append(PROJECT).append(projectId).append(LOCATION).append(location).append(LAKES)
->>>>>>> 8cccbe56
           .append(lakeId);
         return gson.fromJson(dataplexApiHelper.invokeDataplexApi(urlBuilder.toString(), credentials), Lake.class);
     }
@@ -153,27 +95,12 @@
     @Override
     public List<Zone> listZones(GoogleCredentials credentials, String projectId,
                                 String location, String lakeId) throws IOException {
-<<<<<<< HEAD
-        LOGGER.log(Level.INFO, "fetches the list of zones by lake id {0}", lakeId);
-        StringBuilder urlBuilder = new StringBuilder();
-        Gson gson = new Gson();
-        DataplexApiHelper dataplexApiHelper = new DataplexApiHelper();
-        urlBuilder.append(HOST)
-          .append(PROJECT)
-          .append(projectId)
-          .append(LOCATION)
-          .append(location)
-          .append(LAKES)
-          .append(lakeId)
-          .append(ZONES);
-=======
         LOGGER.info("fetches the list of zones by lake id {0}", lakeId);
         StringBuilder urlBuilder = new StringBuilder();
         Gson gson = new Gson();
         DataplexApiHelper dataplexApiHelper = new DataplexApiHelper();
         urlBuilder.append(HOST).append(PROJECT).append(projectId).append(LOCATION).append(location).append(LAKES)
           .append(lakeId).append(ZONES);
->>>>>>> 8cccbe56
         ModelWrapper zones =
           gson.fromJson(dataplexApiHelper.invokeDataplexApi(urlBuilder.toString(), credentials), ModelWrapper.class);
         return zones.getZones();
@@ -182,57 +109,24 @@
     @Override
     public Zone getZone(GoogleCredentials credentials, String projectId, String location, String lakeId,
                         String zoneId) throws IOException {
-<<<<<<< HEAD
-        LOGGER.log(Level.INFO, "gets the details of zone based on zone id {0}", zoneId);
-        StringBuilder urlBuilder = new StringBuilder();
-        Gson gson = new Gson();
-        DataplexApiHelper dataplexApiHelper = new DataplexApiHelper();
-        urlBuilder.append(HOST)
-          .append(PROJECT)
-          .append(projectId)
-          .append(LOCATION)
-          .append(location)
-          .append(LAKES)
-          .append(lakeId)
-          .append(ZONES)
-          .append(zoneId);
-=======
         LOGGER.info("gets the details of zone based on zone id {0}", zoneId);
         StringBuilder urlBuilder = new StringBuilder();
         Gson gson = new Gson();
         DataplexApiHelper dataplexApiHelper = new DataplexApiHelper();
         urlBuilder.append(HOST).append(PROJECT).append(projectId).append(LOCATION).append(location).append(LAKES)
           .append(lakeId).append(ZONES).append(zoneId);
->>>>>>> 8cccbe56
         return gson.fromJson(dataplexApiHelper.invokeDataplexApi(urlBuilder.toString(), credentials), Zone.class);
     }
 
     @Override
     public List<Asset> listAssets(GoogleCredentials credentials, String projectId,
                                   String location, String lakeId, String zoneId) throws IOException {
-<<<<<<< HEAD
-        LOGGER.log(Level.INFO, "fetches the list of assets based on zone Id {0}", zoneId);
-        StringBuilder urlBuilder = new StringBuilder();
-        Gson gson = new Gson();
-        DataplexApiHelper dataplexApiHelper = new DataplexApiHelper();
-        urlBuilder.append(HOST)
-          .append(PROJECT)
-          .append(projectId)
-          .append(LOCATION)
-          .append(location)
-          .append(LAKES)
-          .append(lakeId)
-          .append(ZONES)
-          .append(zoneId)
-          .append(ASSETS);
-=======
         LOGGER.info("fetches the list of assets based on zone Id {0}", zoneId);
         StringBuilder urlBuilder = new StringBuilder();
         Gson gson = new Gson();
         DataplexApiHelper dataplexApiHelper = new DataplexApiHelper();
         urlBuilder.append(HOST).append(PROJECT).append(projectId).append(LOCATION).append(location)
           .append(LAKES).append(lakeId).append(ZONES).append(zoneId).append(ASSETS);
->>>>>>> 8cccbe56
         ModelWrapper assets =
           gson.fromJson(dataplexApiHelper.invokeDataplexApi(urlBuilder.toString(), credentials), ModelWrapper.class);
         return assets.getAssets();
@@ -241,30 +135,12 @@
     @Override
     public Asset getAsset(GoogleCredentials credentials, String projectId,
                           String location, String lakeId, String zoneId, String assetId) throws IOException {
-<<<<<<< HEAD
-        LOGGER.log(Level.INFO, "gets the details of asset based on asset Id {0}", assetId);
-        StringBuilder urlBuilder = new StringBuilder();
-        Gson gson = new Gson();
-        DataplexApiHelper dataplexApiHelper = new DataplexApiHelper();
-        urlBuilder.append(HOST)
-          .append(PROJECT)
-          .append(projectId)
-          .append(LOCATION)
-          .append(location)
-          .append(LAKES)
-          .append(lakeId)
-          .append(ZONES)
-          .append(zoneId)
-          .append(ASSETS)
-          .append(assetId);
-=======
         LOGGER.info("gets the details of asset based on asset Id {0}", assetId);
         StringBuilder urlBuilder = new StringBuilder();
         Gson gson = new Gson();
         DataplexApiHelper dataplexApiHelper = new DataplexApiHelper();
         urlBuilder.append(HOST).append(PROJECT).append(projectId).append(LOCATION).append(location).append(LAKES)
           .append(lakeId).append(ZONES).append(zoneId).append(ASSETS).append(assetId);
->>>>>>> 8cccbe56
         return gson.fromJson(dataplexApiHelper.invokeDataplexApi(urlBuilder.toString(), credentials), Asset.class);
     }
 }